{
  "description": "Installs some fancy utilities that make shell experiences better and quicker.",
  "superuser": true,
  "prepare": [
    {
      "kind": "shell multiple",
      "commands": [
        "$PACKAGE_DIR/bat.sh",
        "$PACKAGE_DIR/exa.sh",
        "$PACKAGE_DIR/fd.sh",
        "$PACKAGE_DIR/hexyl.sh"
      ]
    }
  ],
  "install": [
    {
      "kind": "shell multiple",
      "commands": [
<<<<<<< HEAD
        "sudo dpkg --install $PREFETCH_DIR/bat.deb",
        "sudo dpkg --install $PREFETCH_DIR/fd.deb",
        "sudo dpkg --install $PREFETCH_DIR/hexyl.deb"
=======
        "sudo dpkg --install $TEMPORARY_DIR/fd.deb",
        "sudo dpkg --install $TEMPORARY_DIR/bat.deb",
        "sudo dpkg --install $TEMPORARY_DIR/hexyl.deb"
>>>>>>> c89dbeea
      ]
    },
    {
      "kind": "copy",
      "from": "$PREFETCH_DIR/exa",
      "to": "$HOME/bin/exa"
    },
    {
      "kind": "copy",
      "from": "$PACKAGE_DIR/exa_aliases.sh",
      "to": "$HOME/.bash.d/exa.sh"
    }
  ]
}<|MERGE_RESOLUTION|>--- conflicted
+++ resolved
@@ -1,5 +1,6 @@
 {
   "description": "Installs some fancy utilities that make shell experiences better and quicker.",
+  "dependencies": [ "basic" ],
   "superuser": true,
   "prepare": [
     {
@@ -16,25 +17,23 @@
     {
       "kind": "shell multiple",
       "commands": [
-<<<<<<< HEAD
-        "sudo dpkg --install $PREFETCH_DIR/bat.deb",
-        "sudo dpkg --install $PREFETCH_DIR/fd.deb",
-        "sudo dpkg --install $PREFETCH_DIR/hexyl.deb"
-=======
         "sudo dpkg --install $TEMPORARY_DIR/fd.deb",
         "sudo dpkg --install $TEMPORARY_DIR/bat.deb",
         "sudo dpkg --install $TEMPORARY_DIR/hexyl.deb"
->>>>>>> c89dbeea
       ]
     },
     {
+      "kind": "make folders",
+      "folders": [ "$HOME/bin" ]
+    },
+    {
       "kind": "copy",
-      "from": "$PREFETCH_DIR/exa",
+      "file": "$TEMPORARY_DIR/exa",
       "to": "$HOME/bin/exa"
     },
     {
       "kind": "copy",
-      "from": "$PACKAGE_DIR/exa_aliases.sh",
+      "file": "$PACKAGE_DIR/exa_aliases.sh",
       "to": "$HOME/.bash.d/exa.sh"
     }
   ]
